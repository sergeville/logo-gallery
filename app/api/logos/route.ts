<<<<<<< HEAD
import { NextResponse } from 'next/server';
import { connectToDatabase } from '@/app/lib/db';
import { Logo, ClientLogo } from '@/app/lib/types';
import { WithId } from 'mongodb';

function transformLogo(doc: WithId<Logo>): ClientLogo {
  if (!doc) {
    throw new Error('Invalid logo document');
  }

  return {
    id: doc._id.toString(),
    name: doc.name,
    description: doc.description || '',
    url: doc.url,
    imageUrl: doc.imageUrl,
    thumbnailUrl: doc.thumbnailUrl,
    userId: doc.userId.toString(),
    ownerName: doc.ownerName,
    tags: doc.tags,
    totalVotes: doc.totalVotes,
    votes: doc.votes.map(vote => ({
      userId: vote.userId.toString(),
      rating: vote.rating,
      timestamp: vote.timestamp.toISOString()
    })),
    createdAt: doc.createdAt.toISOString(),
    updatedAt: doc.updatedAt.toISOString()
  };
}
=======
/**
 * Logos API Route
 * Handles fetching and managing logo data with pagination support.
 * This route provides endpoints for retrieving logos with proper client-side data transformation.
 */
>>>>>>> 64fca21d

import { NextResponse, type NextRequest } from 'next/server';
import { getServerSession } from 'next-auth';
import type { AuthOptions } from 'next-auth';
import { authOptions } from '@/app/lib/auth';
import { connectToDatabase } from '@/app/lib/db';
import { Logo, ClientLogo } from '@/app/lib/types';
import { ObjectId, WithId } from 'mongodb';

interface CreateLogoBody {
  name: string;
  description: string;
  url?: string;
  imageUrl: string;
  tags?: string[];
}

interface PaginationData {
  current: number;
  total: number;
  hasMore: boolean;
}

interface GetLogosResponse {
  logos: ClientLogo[];
  pagination: PaginationData;
}

interface CreateLogoResponse {
  logo: ClientLogo;
}

interface ErrorResponse {
  error: string;
  details?: unknown;
}

/**
 * Transforms a server-side Logo document into a client-safe format
 * Handles ObjectId conversion, date formatting, and nested object transformation
 * @param doc The raw logo document from MongoDB
 * @returns A sanitized ClientLogo object safe for client consumption
 */
function transformLogo(doc: WithId<Logo>): ClientLogo {
  if (!doc) {
    throw new Error('Invalid logo document')
  }

  return {
    id: doc._id.toString(),
    name: doc.name,
    description: doc.description,
    url: doc.url,
    imageUrl: doc.imageUrl,
    thumbnailUrl: doc.thumbnailUrl || doc.imageUrl,
    userId: doc.userId.toString(),
    ownerName: doc.ownerName,
    tags: doc.tags,
    totalVotes: doc.totalVotes,
    votes: doc.votes.map(vote => ({
      userId: vote.userId.toString(),
      rating: vote.rating,
      timestamp: vote.timestamp.toISOString()
    })),
    createdAt: doc.createdAt.toISOString(),
    updatedAt: doc.updatedAt.toISOString()
  }
}

/**
 * GET handler for fetching paginated logos
 * Supports query parameters:
 * - page: Current page number (default: 1)
 * - limit: Number of items per page (fixed at 12)
 * Returns transformed logo data with pagination metadata
 */
export async function GET(request: NextRequest): Promise<Response> {
  try {
<<<<<<< HEAD
    const { db } = await connectToDatabase();
    const logos = await db.collection<Logo>('logos')
      .find()
      .sort({ createdAt: -1 })
      .toArray();

    const transformedLogos = logos.map(logo => {
      try {
        return transformLogo(logo);
      } catch (error) {
        console.error('Error transforming logo:', error, logo);
        return null;
      }
    }).filter(Boolean);

    return NextResponse.json({
      logos: transformedLogos,
      pagination: {
        current: 1,
        total: Math.ceil(logos.length / 10),
        hasMore: logos.length > 10
=======
    const searchParams = request.nextUrl.searchParams
    const page = parseInt(searchParams.get('page') || '1')
    const limit = 12
    const skip = (page - 1) * limit

    const { db } = await connectToDatabase()
    
    // Get the logos with proper error handling
    let logos: WithId<Logo>[] = []
    try {
      logos = await db.collection<Logo>('logos')
        .find()
        .sort({ createdAt: -1 })
        .skip(skip)
        .limit(limit)
        .toArray()
    } catch (error) {
      console.error('Error fetching logos from database:', error)
      throw new Error('Failed to fetch logos from database')
    }

    // Get total count with error handling
    let total = 0
    try {
      total = await db.collection<Logo>('logos').countDocuments()
    } catch (error) {
      console.error('Error counting logos:', error)
      throw new Error('Failed to count total logos')
    }

    const hasMore = skip + logos.length < total

    // Transform logos with error handling
    const clientLogos = logos.map(logo => {
      try {
        return transformLogo(logo)
      } catch (error) {
        console.error('Error transforming logo:', error, logo)
        return null
      }
    }).filter((logo): logo is ClientLogo => logo !== null)

    const response: GetLogosResponse = {
      logos: clientLogos,
      pagination: {
        current: page,
        total: Math.ceil(total / limit),
        hasMore
>>>>>>> 64fca21d
      }
    }

    return NextResponse.json(response)
  } catch (error) {
    console.error('Error in GET /api/logos:', error)
    const errorResponse: ErrorResponse = { 
      error: error instanceof Error ? error.message : 'Internal server error',
      details: process.env.NODE_ENV === 'development' ? error : undefined
    }
    return NextResponse.json(errorResponse, { status: 500 })
  }
}

export async function POST(request: NextRequest): Promise<Response> {
  try {
    const session = await getServerSession(authOptions);
    
    if (!session?.user?.email || !session?.user?.id) {
      const errorResponse: ErrorResponse = { error: 'Not authenticated' }
      return NextResponse.json(errorResponse, { status: 401 });
    }

    const body = await request.json() as CreateLogoBody;
    const { name, description, url, imageUrl, tags } = body;

    // Basic validation
    if (!name || !description || !imageUrl) {
      const errorResponse: ErrorResponse = { error: 'Missing required fields' }
      return NextResponse.json(errorResponse, { status: 400 });
    }

    const { db } = await connectToDatabase();
    
    const logo: Omit<Logo, '_id'> = {
      name,
      description,
      url: url || '',
      imageUrl,
      thumbnailUrl: imageUrl,
      userId: new ObjectId(session.user.id),
      ownerName: session.user.name || 'Test User',
      tags: tags || [],
      totalVotes: 0,
      votes: [],
      createdAt: new Date(),
      updatedAt: new Date()
    };

    const result = await db.collection<Logo>('logos').insertOne(logo);
    const insertedLogo = await db.collection<Logo>('logos').findOne({ _id: result.insertedId });

    if (!insertedLogo) {
      throw new Error('Failed to retrieve inserted logo');
    }

    // Transform to client format
    const clientLogo = transformLogo(insertedLogo);
    const response: CreateLogoResponse = { logo: clientLogo }

    return NextResponse.json(response, { status: 201 });
  } catch (error) {
    console.error('Error creating logo:', error);
    const errorResponse: ErrorResponse = { error: 'Internal server error' }
    return NextResponse.json(errorResponse, { status: 500 });
  }
} <|MERGE_RESOLUTION|>--- conflicted
+++ resolved
@@ -1,41 +1,8 @@
-<<<<<<< HEAD
-import { NextResponse } from 'next/server';
-import { connectToDatabase } from '@/app/lib/db';
-import { Logo, ClientLogo } from '@/app/lib/types';
-import { WithId } from 'mongodb';
-
-function transformLogo(doc: WithId<Logo>): ClientLogo {
-  if (!doc) {
-    throw new Error('Invalid logo document');
-  }
-
-  return {
-    id: doc._id.toString(),
-    name: doc.name,
-    description: doc.description || '',
-    url: doc.url,
-    imageUrl: doc.imageUrl,
-    thumbnailUrl: doc.thumbnailUrl,
-    userId: doc.userId.toString(),
-    ownerName: doc.ownerName,
-    tags: doc.tags,
-    totalVotes: doc.totalVotes,
-    votes: doc.votes.map(vote => ({
-      userId: vote.userId.toString(),
-      rating: vote.rating,
-      timestamp: vote.timestamp.toISOString()
-    })),
-    createdAt: doc.createdAt.toISOString(),
-    updatedAt: doc.updatedAt.toISOString()
-  };
-}
-=======
 /**
  * Logos API Route
  * Handles fetching and managing logo data with pagination support.
  * This route provides endpoints for retrieving logos with proper client-side data transformation.
  */
->>>>>>> 64fca21d
 
 import { NextResponse, type NextRequest } from 'next/server';
 import { getServerSession } from 'next-auth';
@@ -114,29 +81,6 @@
  */
 export async function GET(request: NextRequest): Promise<Response> {
   try {
-<<<<<<< HEAD
-    const { db } = await connectToDatabase();
-    const logos = await db.collection<Logo>('logos')
-      .find()
-      .sort({ createdAt: -1 })
-      .toArray();
-
-    const transformedLogos = logos.map(logo => {
-      try {
-        return transformLogo(logo);
-      } catch (error) {
-        console.error('Error transforming logo:', error, logo);
-        return null;
-      }
-    }).filter(Boolean);
-
-    return NextResponse.json({
-      logos: transformedLogos,
-      pagination: {
-        current: 1,
-        total: Math.ceil(logos.length / 10),
-        hasMore: logos.length > 10
-=======
     const searchParams = request.nextUrl.searchParams
     const page = parseInt(searchParams.get('page') || '1')
     const limit = 12
@@ -185,7 +129,6 @@
         current: page,
         total: Math.ceil(total / limit),
         hasMore
->>>>>>> 64fca21d
       }
     }
 
@@ -245,11 +188,13 @@
     // Transform to client format
     const clientLogo = transformLogo(insertedLogo);
     const response: CreateLogoResponse = { logo: clientLogo }
-
-    return NextResponse.json(response, { status: 201 });
+    return NextResponse.json(response);
   } catch (error) {
-    console.error('Error creating logo:', error);
-    const errorResponse: ErrorResponse = { error: 'Internal server error' }
+    console.error('Error in POST /api/logos:', error);
+    const errorResponse: ErrorResponse = {
+      error: error instanceof Error ? error.message : 'Internal server error',
+      details: process.env.NODE_ENV === 'development' ? error : undefined
+    }
     return NextResponse.json(errorResponse, { status: 500 });
   }
 } 